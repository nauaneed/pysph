--- conflicted
+++ resolved
@@ -41,12 +41,8 @@
             "--re", action="store", type=float, dest="re", default=100,
             help="Reynolds number (defaults to 100)."
         )
-<<<<<<< HEAD
         self.n_avg = 5
-        group.add_option(
-=======
         group.add_argument(
->>>>>>> 12329fd5
             "--n-vel-avg", action="store", type=int, dest="n_avg",
             default=None,
             help="Average velocities over these many saved timesteps."
